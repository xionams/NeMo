# Copyright (c) 2022, NVIDIA CORPORATION.  All rights reserved.
#
# Licensed under the Apache License, Version 2.0 (the "License");
# you may not use this file except in compliance with the License.
# You may obtain a copy of the License at
#
#     http://www.apache.org/licenses/LICENSE-2.0
#
# Unless required by applicable law or agreed to in writing, software
# distributed under the License is distributed on an "AS IS" BASIS,
# WITHOUT WARRANTIES OR CONDITIONS OF ANY KIND, either express or implied.
# See the License for the specific language governing permissions and
# limitations under the License.

import gc
import itertools
import os
import re
from dataclasses import fields
from datetime import datetime
from typing import Any, Dict, Optional, Union

import omegaconf
import torch
from omegaconf import OmegaConf, open_dict
from omegaconf.dictconfig import DictConfig
from pytorch_lightning.plugins.precision import MixedPrecisionPlugin
from pytorch_lightning.trainer.connectors.logger_connector.fx_validator import _FxValidator
from pytorch_lightning.trainer.trainer import Trainer

from nemo.collections.nlp.models.nlp_model import NLPModel
from nemo.collections.nlp.modules.common.megatron.attention import HAVE_FLASH_ATTENTION
from nemo.collections.nlp.modules.common.megatron.clip_grads import (
    clip_grad_norm_distributed_optimizer,
    clip_grad_norm_fp32,
)
from nemo.collections.nlp.modules.common.megatron.megatron_init import initialize_model_parallel_for_nemo
from nemo.collections.nlp.modules.common.megatron.module import Float16Module
from nemo.collections.nlp.modules.common.megatron.utils import ApexGuardDefaults
from nemo.collections.nlp.modules.common.tokenizer_utils import get_nmt_tokenizer
from nemo.collections.nlp.parts import utils_funcs
from nemo.collections.nlp.parts.nlp_overrides import NEMO_MEGATRON_MODEL_PARALLEL_APPSTATE_OVERRIDE, GradScaler
from nemo.collections.nlp.parts.utils_funcs import activation_to_func
from nemo.core.optim import MainParamsOptimizerWrapper, prepare_lr_scheduler
from nemo.utils import AppState, logging, str_to_dtype
from nemo.utils.get_rank import is_global_rank_zero

try:
    from apex.transformer.pipeline_parallel.utils import get_num_microbatches

    HAVE_APEX = True

except (ImportError, ModuleNotFoundError):

    HAVE_APEX = False


try:
    from megatron.core import ModelParallelConfig, parallel_state
<<<<<<< HEAD
    from megatron.core.transformer.transformer_config import TransformerConfig
=======
    from megatron.core.transformer.module import Float16Module as MCoreFloat16Module
    from megatron.core.transformer.transformer_config import TransformerConfig
    from megatron.core.utils import init_method_normal, scaled_init_method_normal
>>>>>>> 85d8756a

    HAVE_MEGATRON_CORE = True

except (ImportError, ModuleNotFoundError):

    ModelParallelConfig = ApexGuardDefaults

    HAVE_MEGATRON_CORE = False

__all__ = ["MegatronBaseModel"]


class MegatronBaseModel(NLPModel):
    """
    Megatron base class. All NeMo Megatron models inherit from this class.

    - Initialize the model parallel world for nemo.
    - Turn on all of the nvidia optimizations.
    - If `cfg.tokenizer` is available, it loads the tokenizer and pad the vocab to the
      correct size for tensor model parallelism.
    - If using distributed optimizer, configure to be compatible
      with O2 level optimizations and/or model parallelism.
    - Perform gradient clipping: `grad_clip_pl_default` triggers
      the PyTorch Lightning default implementation, `with_distributed_adam` triggers
      the distributed optimizer's implementation, `megatron_amp_O2` triggers gradient clipping on the main grads,
      and otherwise gradient clipping is performed on the model grads.

    """

    def __init__(self, cfg: DictConfig, trainer: Trainer, no_lm_init=True):

        if not HAVE_MEGATRON_CORE:
            raise ImportError(
                "megatron-core was not found. Please see the NeMo README for installation instructions: https://github.com/NVIDIA/NeMo#megatron-gpt."
            )

        if trainer is None:
            raise ValueError(f"Trainer cannot be None for Megatron-based models. Please provide a PTL trainer object.")

        if cfg.get('use_flash_attention', False) and not HAVE_FLASH_ATTENTION:
            raise ImportError(
                "flash_attn was not found. Please see the installation instructions: https://github.com/HazyResearch/flash-attention."
                "If you use flash_attn with triton. Please install triton==2.0.0.dev20221202."
            )

        # this prevents base constructor from initializing tokenizer
        self.tokenizer = None

        with open_dict(cfg):
            if cfg.get('precision', None) is None:
                cfg.precision = trainer.precision

        super().__init__(cfg, trainer=trainer, no_lm_init=no_lm_init)

        # TODO: @maanug-nv consolidate into one attribute (requires lots of changes in subclasses)
        self.torch_dtype = utils_funcs.torch_dtype_from_precision(self.cfg.precision)  # Mixed precision datatype
        self.autocast_dtype = self.torch_dtype  # Mixed precision datatype
        # instantiate weights in mixed precision datatype if using megatron amp O2
        self.params_dtype = (
            self.torch_dtype
            if self.torch_dtype in [torch.bfloat16, torch.float16] and self.cfg.get('megatron_amp_O2', False)
            else torch.float32
        )

        # set the megatron core model parallel config
        self.model_parallel_config: ModelParallelConfig = self.build_model_parallel_config()

        self.with_distributed_adam = cfg.optim.get('name') == 'distributed_fused_adam'
        self.with_megatron_fused_adam = cfg.optim.get('name') == 'megatron_fused_adam'

        # used in NVIDIA NGC PyTorch containers
        self._enable_nvidia_optimizations()

        if self._cfg.get('use_cpu_initialization', False) is False:
            torch.cuda.set_device(trainer.local_rank)

        # buffer used during train_step for logging average loss over gradient accumulation steps
        self._reduced_loss_buffer = []

        # Overrides used when converting checkpoints
        if os.environ.get(NEMO_MEGATRON_MODEL_PARALLEL_APPSTATE_OVERRIDE, "false").lower() == "true":
            app_state = AppState()
            init_world_size = app_state.tensor_model_parallel_size * app_state.pipeline_model_parallel_size
            init_global_rank = app_state.global_rank
            init_local_rank = app_state.local_rank
        else:
            init_world_size = trainer.world_size
            init_global_rank = trainer.global_rank
            init_local_rank = trainer.local_rank

        # Set virtual pipeline size to None if it is 1 and
        # confirm that the number of model chunks is the same across all pipeline stages.
        vp_size = self.cfg.get('virtual_pipeline_model_parallel_size', None)

        if vp_size is not None:
            if vp_size == 1:
                vp_size = None
            else:
                assert (
                    self.cfg.num_layers // self.cfg.pipeline_model_parallel_size
                ) % vp_size == 0, 'Make sure the number of model chunks is the same across all pipeline stages.'

        initialize_model_parallel_for_nemo(
            world_size=init_world_size,
            global_rank=init_global_rank,
            local_rank=init_local_rank,
            tensor_model_parallel_size=cfg.get('tensor_model_parallel_size', 1),
            pipeline_model_parallel_size=cfg.get('pipeline_model_parallel_size', 1),
            virtual_pipeline_model_parallel_size=vp_size,
            pipeline_model_parallel_split_rank=cfg.get('pipeline_model_parallel_split_rank', 0),
            context_parallel_size=cfg.get('context_parallel_size', 1),
            micro_batch_size=cfg.get('micro_batch_size'),
            global_batch_size=cfg.get('global_batch_size'),
            rampup_batch_size=cfg.get('rampup_batch_size', None),
            use_fp8=cfg.get('fp8', False),
            init_mpi_proc_group=cfg.get('ub_tp_comm_overlap', False),
            seed=self.cfg.get('seed', 1234),
            apex_transformer_log_level=self.cfg.get('apex_transformer_log_level', 30),
        )

        # This must be called after initialize model parallel since it needs to know the data parallel size
        self._validate_and_override_config()

        # set the megatron core model parallel config
        self.model_parallel_config: ModelParallelConfig = self.build_model_parallel_config()

        self.grad_clip_pl_default = False  # use pytorch default for gradient clipping. Default False

        if hasattr(self._cfg, "tokenizer") or (
            hasattr(self._cfg, "encoder_tokenizer") and hasattr(self._cfg, "decoder_tokenizer")
        ):
            # build tokenizer (defaults to nemo supported tokenizers)
            self._build_tokenizer()

            # manipulate vocabulary (e.g., pad vocabulary for better efficiency)
            self._build_vocab()

        # TODO: remove this when PTL 1.7.3 is released
        _FxValidator.functions["configure_gradient_clipping"] = {
            "allowed_on_step": (False, True),
            "allowed_on_epoch": (False, True),
            "default_on_step": True,
            "default_on_epoch": False,
        }

        self.gc_interval = cfg.get('gc_interval', 0)
        # Do manual garbage collection during validation routine when gc_interval > 0
        self.gc_in_validation = bool(int(os.getenv("NEMO_MANUAL_GC_IN_VALIDATION", 1)))
        assert self.gc_interval >= 0, "gc_interval should be an integer value larger than or equal to 0."
        # If gc_interval > 0, memory garbage collection is manually controlled.
        # The automatic garbage collector sould be disabled before training starts.
        if self.gc_interval > 0:
            gc.disable()
            self.validation_global_step = 1

        self.use_fsdp = cfg.get('fsdp', False)

    def setup_transformer_engine_tp_groups(self):
        """ This should be called after model parallel groups have been initialized
            and only needs to be called when using Transformer Engine.
        """
        for module in self.get_model_module_list():
            """Set TP group
               Copied from: https://github.com/NVIDIA/TransformerEngine/blob/main/transformer_engine/pytorch/transformer.py#L398
            """
            # Deep iterate but skip self to avoid infinite recursion.
            for index, child in enumerate(module.modules()):
                if index == 0:
                    continue
                if hasattr(child, "set_tensor_parallel_group"):
                    tp_group = parallel_state.get_tensor_model_parallel_group()
                    child.set_tensor_parallel_group(tp_group)

    def setup_transformer_engine_cp_groups(self):
        """ This should be called after context parallel groups have been initialized
            and only needs to be called when using Transformer Engine.
        """
        cp_stream = torch.cuda.Stream()

        for module in self.get_model_module_list():
            """Set context parallel running
               Copied from: https://github.com/NVIDIA/TransformerEngine/blob/main/transformer_engine/pytorch/transformer.py
            """
            # Deep iterate but skip self to avoid infinite recursion.
            for index, child in enumerate(module.modules()):
                if index == 0:
                    continue
                if hasattr(child, "set_context_parallel_group"):
                    child.set_context_parallel_group(
                        parallel_state.get_context_parallel_group(),
                        parallel_state.get_context_parallel_global_ranks(),
                        cp_stream,
                    )

    def _wrap_model_for_O2(self):
        """ Wraps self.model in a float16 wrapper if the model is using megatron amp O2.
            Args:
                model: The model to wrap. Can be a list of modules or a single module.
            Returns:
                The wrapped model. Returns a list of wrapped modules or a single wrapped module.
        """
        is_mcore_model = self.__dict__.get('mcore_gpt', False) or self.__dict__.get('mcore_bert', False)

        Float16Wrapper = MCoreFloat16Module if is_mcore_model else Float16Module

        nemo_args = {'config': self.model_parallel_config, 'precision': self.cfg.precision}

        if type(self).__name__ == 'MegatronGPTModel':
            nemo_args['share_token_embeddings'] = self.cfg.get('share_embeddings_and_output_weights', True)

        mcore_args = {
            'config': self.transformer_config,
        }

        args = mcore_args if is_mcore_model else nemo_args

        # Model wrapper to convert both model and inputs to half precision
        if isinstance(self.model, list):
            converted_model = []
            for module in self.model:
                args['module'] = module
                converted_model.append(Float16Wrapper(**args))
            self.model = converted_model
        else:
            args['module'] = self.model
            self.model = Float16Wrapper(**args)

        args.pop('module')

    def get_model_module_list(self):
        if isinstance(self.model, list):
            return [
                model.module if isinstance(model, (Float16Module, MCoreFloat16Module)) else model
                for model in self.model
            ]
        elif isinstance(self.model, (Float16Module, MCoreFloat16Module)):
            return [self.model.module]
        else:
            return [self.model]

    def _reconfigure_val_batches(self):
        """
        Reconfigure trainer.limit_val_batches for pretraining
        """
        if isinstance(self.trainer.limit_val_batches, int):
            # Override limit_val_batches to be a multiple of num microbatches and so there are limit_val_batches//num_micro_batches num of global batches
            self.trainer.limit_val_batches *= get_num_microbatches()
        # Override num sanity steps to be a multiple of num of microbatches
        self.trainer.num_sanity_val_steps *= get_num_microbatches()

    def _enable_nvidia_optimizations(self):
        "These optimizations are present in NVIDIA NGC PyTorch Containers"

        # NVIDIA container version check
        nvidia_torch_version = os.getenv('NVIDIA_PYTORCH_VERSION', None)

        # Support DLFW master container
        if nvidia_torch_version == 'master':
            nvidia_torch_version = datetime.now().strftime('%y.%m')

        if nvidia_torch_version is not None:
            try:
                NVIDIA_TORCH_MAJOR = int(nvidia_torch_version.split('.')[0])
            except Exception:
                NVIDIA_TORCH_MAJOR = 0
            try:
                NVIDIA_TORCH_MINOR = int(nvidia_torch_version.split('.')[1])
            except Exception:
                NVIDIA_TORCH_MINOR = 0

            # Apex Persistent layer norm is supported from Nvidia PyTorch container v21.11
            # This only depends on Apex version?
            if NVIDIA_TORCH_MAJOR < 21 or (NVIDIA_TORCH_MAJOR == 21 and NVIDIA_TORCH_MINOR < 11):
                self.cfg.persist_layer_norm = False

            # NVFUSER available starting with 21.11
            if NVIDIA_TORCH_MAJOR >= 21 or (NVIDIA_TORCH_MAJOR == 21 and NVIDIA_TORCH_MINOR >= 11):

                # NVFUSER
                torch._C._jit_set_profiling_executor(True)
                torch._C._jit_set_profiling_mode(True)
                torch._C._jit_override_can_fuse_on_cpu(False)
                torch._C._jit_override_can_fuse_on_gpu(False)
                torch._C._jit_set_texpr_fuser_enabled(False)
                torch._C._jit_set_nvfuser_enabled(True)
                torch._C._debug_set_autodiff_subgraph_inlining(False)
        else:
            # Not a Nvidia container. NVFUSER Dependency check is on users
            pass

    def _build_tokenizer(self):
        """
        Default tokenizer is based on available nemo tokenizers.
        Override this method to use an external tokenizer.
        All tokenizers are expected to provide compatible interface.
        Override default Encoder-decoder tokenizer to use legacy=True for sentencepiece.
        """
        if hasattr(self._cfg.tokenizer, "sentencepiece_legacy"):
            legacy = self._cfg.tokenizer.sentencepiece_legacy
        else:
            legacy = True if self._cfg.tokenizer.library == 'sentencepiece' else False
        self.tokenizer = get_nmt_tokenizer(
            library=self._cfg.tokenizer.library,
            model_name=self._cfg.tokenizer.type,
            tokenizer_model=self.register_artifact("tokenizer.model", self._cfg.tokenizer.get('model', None)),
            vocab_file=self.register_artifact("tokenizer.vocab_file", self._cfg.tokenizer.get('vocab_file', None)),
            merges_file=self.register_artifact("tokenizer.merge_file", self._cfg.tokenizer.get('merge_file', None)),
            use_fast=self.cfg.tokenizer.get('use_fast', False),
            delimiter=self.cfg.tokenizer.get('delimiter', None),
            special_tokens=self.cfg.tokenizer.get('special_tokens', None),
            legacy=legacy,
        )

        if self._cfg.tokenizer.get('additional_special_tokens', None) is not None:
            tokens_list = omegaconf.OmegaConf.to_object(self._cfg.tokenizer.additional_special_tokens)
            self.tokenizer.add_special_tokens(tokens_list)

    def on_train_start(self) -> None:
        super().on_train_start()
        self.init_global_step = self.trainer.global_step

    def on_validation_start(self) -> None:
        super().on_validation_start()
        if self.gc_interval > 0 and self.gc_in_validation:
            gc.collect()

    def on_validation_end(self) -> None:
        super().on_validation_end()
        if self.gc_interval > 0 and self.gc_in_validation:
            gc.collect()

    def build_transformer_config(self) -> TransformerConfig:
        """ Builds the megatron core transformer config for the model.
            For attributes in the nemo model config that are the same
            as the megatron core TransformerConfig, we will use the value from the nemo model config.
            For attributes in TransformerConfig that are not in the nemo model config, we add custom logic.
        """

        # create a dictionary copy of the model config
        cfg = OmegaConf.to_container(self.cfg, resolve=True)

        # create a dict to store the transformer config arguments
        transformer_config_dict = {}

        # get model parallel configs from the base class
        model_parallel_config = self.build_model_parallel_config()

        add_bias_linear = self.cfg.get('bias', True)

        activation = self.cfg.get('activation', 'gelu')
        gated_linear_unit = activation.endswith('glu')
        # TODO: need to check which activation functions are supported in mcore
        activation_func = activation_to_func(activation)

        normalization = self.cfg.get('normalization', 'LayerNorm')

        init_method_std = self.cfg.get('init_method_std', 0.02)
        # default used in mcore
        init_method = init_method_normal(init_method_std)

        output_layer_init_method = init_method
        num_layers = self.cfg.get('num_layers', 1)
        use_scaled_init_method = self.cfg.get('use_scaled_init_method', True)
        if use_scaled_init_method:
            output_layer_init_method = scaled_init_method_normal(init_method_std, num_layers=num_layers)

        attention_softmax_in_fp32 = False  # not currently used in NeMo unless apply_query_key_layer_scaling is True
        apply_query_key_layer_scaling = self.cfg.get('apply_query_key_layer_scaling', False)

        fp16_enabled = self.trainer.precision in [16, '16', '16-mixed']
        if apply_query_key_layer_scaling:
            if fp16_enabled:
                os.environ["NVTE_APPLY_QK_LAYER_SCALING"] = "1"
            else:
                logging.warning(
                    "apply_query_key_layer_scaling is only enabled when using FP16, setting it to False "
                    "and setting NVTE_APPLY_QK_LAYER_SCALING=0"
                )
                os.environ["NVTE_APPLY_QK_LAYER_SCALING"] = "0"
                apply_query_key_layer_scaling = False

        if apply_query_key_layer_scaling:
            attention_softmax_in_fp32 = True

        bias_activation_fusion = self.cfg.get('bias_activation_fusion', True)

        bias_dropout_fusion = self.cfg.get('bias_dropout_add_fusion', True)

        apply_rope_fusion = self.cfg.get('apply_rope_fusion', True)

        # TODO: need to check if recompute APIs are matching up properly
        recompute_granularity = self.cfg.get('activations_checkpoint_granularity', None)
        recompute_method = self.cfg.get('activations_checkpoint_method', None)
        recompute_num_layers = self.cfg.get('activations_checkpoint_num_layers', None)

        # any configs that are not in the nemo model config will be added here
        config_mapping = {
            'apply_query_key_layer_scaling': apply_query_key_layer_scaling,
            'apply_residual_connection_post_layernorm': False,  # we don't use this in NeMo
            'layernorm_zero_centered_gamma': False,
            'add_bias_linear': add_bias_linear,
            'gated_linear_unit': gated_linear_unit,
            'activation_func': activation_func,
            'normalization': normalization,
            'init_method': init_method,
            'output_layer_init_method': output_layer_init_method,
            'attention_softmax_in_fp32': attention_softmax_in_fp32,
            'bias_activation_fusion': bias_activation_fusion,
            'bias_dropout_fusion': bias_dropout_fusion,
            'apply_rope_fusion': apply_rope_fusion,
            'recompute_granularity': recompute_granularity,
            'recompute_method': recompute_method,
            'recompute_num_layers': recompute_num_layers,
            'distribute_saved_activations': False,  # not currently used in NeMo
            'fp8': None,
        }

        # populate the transformer config dict
        for field in fields(TransformerConfig):
            # config mapping has second highest priority
            if field.name in config_mapping:
                transformer_config_dict[field.name] = config_mapping[field.name]
            # then config
            elif field.name in cfg:
                transformer_config_dict[field.name] = cfg[field.name]
            # then model parallel config
            elif field in fields(model_parallel_config):
                transformer_config_dict[field.name] = getattr(model_parallel_config, field.name)
            else:
                logging.warning(
                    f"The model: {self} does not have field.name: {field.name} in its cfg. "
                    f"Add this key to cfg or config_mapping to make to make it configurable."
                )

        transformer_config = TransformerConfig(**transformer_config_dict)

        return transformer_config

    def _build_vocab(self):
        """
        Manipulate vocabulary (e.g., pad vocabulary for increased performance)/
        """
        # TODO: add config to allow to disable it?
        self.padded_vocab_size = self._vocab_size_with_padding(
            orig_vocab_size=self.tokenizer.vocab_size,
            make_vocab_size_divisible_by=self._cfg.get('make_vocab_size_divisible_by', 128),
            tensor_model_parallel_size=self._cfg.get('tensor_model_parallel_size', 1),
        )

    def _vocab_size_with_padding(self, orig_vocab_size, make_vocab_size_divisible_by, tensor_model_parallel_size):
        """Pad vocab size so it is divisible by model parallel size and
        still having GPU friendly size."""

        after = orig_vocab_size
        multiple = make_vocab_size_divisible_by * tensor_model_parallel_size
        while (after % multiple) != 0:
            after += 1
        logging.info(
            f'Padded vocab_size: {after}, original vocab_size: {orig_vocab_size}, dummy tokens: {after - orig_vocab_size}.'
        )
        return after

    def get_parameters_with_grad(self):
        """
        Get all parameters with grad from optimizer param groups
        """
        params = []
        for param_group in self._optimizer_param_groups:
            for param in param_group['params']:
                if (
                    param.grad is not None
                ):  # (@adithyare) adapter training with pp>1 can result in params with no grads
                    params.append(param)
        return params

    def configure_gradient_clipping(self, *args, **kwargs):
        """PTL hook to configure gradients.
           We use gradient clipping implementation from megatron-lm.
        """
        clip_val = self.trainer.gradient_clip_val
        if clip_val is None:
            return

        clip_val = float(clip_val)
        if clip_val <= 0:
            return

        if self.with_megatron_fused_adam:
            # Gradient clipping is done in optimizer step
            return

        if self.grad_clip_pl_default:
            # use the default behavior
            return super().configure_gradient_clipping(*args, **kwargs)

        if self.with_distributed_adam:
            grad_norm = clip_grad_norm_distributed_optimizer(self._optimizer, clip_val)
        else:
            if self.megatron_amp_O2:
                # grep fp32 master parameters for gradient clipping
                parameters = self._optimizer.get_parameters_with_grad()
            else:
                parameters = self.get_parameters_with_grad()
            grad_norm = clip_grad_norm_fp32(parameters=parameters, max_norm=clip_val, use_fsdp=self.use_fsdp,)

        self.log('grad_norm', grad_norm, rank_zero_only=True, batch_size=1)

    def allreduce_gradients(self):
        """Reduce gradients across data parallel ranks.
           Modified from megatron-lm: https://github.com/NVIDIA/Megatron-LM/blob/d41696840ed0a7edb7e0499eb82a48ae112d9bb3/megatron/model/distributed.py#L188
        """
        # Bucketize and all-reduce
        buckets = {}
        for param in self.parameters():
            if param.requires_grad and param.grad is not None:
                tp = param.data.type()
                if tp not in buckets:
                    buckets[tp] = []
                buckets[tp].append(param)
                # param.main_grad = param.grad

        # For each bucket, all-reduce and copy all-reduced grads.
        for tp in buckets:
            bucket = buckets[tp]
            grads = [param.grad.data for param in bucket]
            coalesced = torch._utils._flatten_dense_tensors(grads)
            coalesced /= parallel_state.get_data_parallel_world_size(with_context_parallel=True)
            torch.distributed.all_reduce(
                coalesced, group=parallel_state.get_data_parallel_group(with_context_parallel=True)
            )
            for buf, synced in zip(grads, torch._utils._unflatten_dense_tensors(coalesced, grads)):
                buf.copy_(synced)

    def reduce_overlap_gradients(self, params=None):
        """Reduce grads if overlapped grad sync is enabled

        Used for pipeline parallelism with the distributed Adam
        optimizer. In the first pipeline stage, the grad sync is
        overlapped with the final backward pass. In other pipeline
        stages, the grad sync is deferred until the bubble overhead.

        """
        if self.with_distributed_adam and self._optimizer.overlap_grad_sync:
            if params is None:
                params = self._optimizer.parameters()
            self._optimizer.try_grad_sync(params)

    def sync_overlap_parameters(self, params=None):
        if self.with_distributed_adam:
            self._optimizer._try_start_bucket_param_sync(params)

    def on_train_batch_end(self, outputs, dataloader_iter: Any, batch_idx: int, unused: Optional[int] = 0) -> None:
        super().on_train_batch_end(outputs, dataloader_iter, batch_idx)

        # TODO: Replace with newer override for scheduler.step() instead of
        # search for plugins for fp16 GradScalar
        if self.trainer.precision_plugin is not None and isinstance(
            self.trainer.precision_plugin, MixedPrecisionPlugin
        ):
            precision_plugin = self.trainer.precision_plugin

            if (
                hasattr(precision_plugin, 'scaler')
                and precision_plugin.scaler is not None
                and isinstance(precision_plugin.scaler, GradScaler)
            ):
                grad_scaler = precision_plugin.scaler

                # If the grad scaler skipped its optimizer step due to infs/nans,
                # decrement the step of all schedulers.
                if grad_scaler.optimizer_update_skipped is not None and grad_scaler.optimizer_update_skipped is True:
                    scheduler_cfgs = self.trainer.lr_scheduler_configs

                    if not scheduler_cfgs or not self.trainer.lightning_module.automatic_optimization:
                        return

                    for scheduler_cfg in scheduler_cfgs:
                        # Decrement the counter by 2, then perform a scheduler.step() to perform a no-up
                        # as well as update the optimizer lr in all param groups
                        scheduler_cfg.scheduler.last_epoch -= 2
                        scheduler_cfg.scheduler.step()

                    # Removing the line below because it messes up train_valid_test_num_samples calculation.
                    # self.trainer.fit_loop.max_steps = self.trainer.fit_loop.max_steps + 1

                    # Reset the optimizer update skipped to `None` - this is to prevent scheduler no-ops during
                    # accumulated gradient updates.
                    grad_scaler.optimizer_update_skipped = None

        if self.gc_interval > 0 and (self.trainer.global_step % self.gc_interval == 0):
            gc.collect()

    def on_validation_batch_end(self, outputs, batch: Any, batch_idx: int, dataloader_idx: int = 0) -> None:
        super().on_validation_batch_end(outputs, batch, batch_idx, dataloader_idx)

        if self.gc_interval > 0 and self.gc_in_validation:
            if self.validation_global_step % self.gc_interval == 0:
                gc.collect()
            self.validation_global_step += 1

    def setup_optimization(
        self, optim_config: Optional[Union[DictConfig, Dict]] = None, optim_kwargs: Optional[Dict[str, Any]] = None,
    ):
        # Ensure `max_steps` is set correctly
        optim_config = self._optim_config_copy(optim_config)
        if optim_config is not None and 'sched' in optim_config and optim_config.sched.get('max_steps') is None:
            with open_dict(optim_config):
                optim_config.sched.max_steps = self._get_max_steps()

        optim_kwargs = {} if optim_kwargs is None else optim_kwargs.copy()

        def get_config_arg(key: str, default_value: Optional[Any] = None) -> Any:
            """Get keyword argument from config"""
            val = None
            if val is None and optim_kwargs:
                val = optim_kwargs.get(key, None)
            if val is None and optim_config:
                val = optim_config.get(key, None)
            if val is None and self._cfg.optim:
                val = self._cfg.optim.get(key, None)
            if val is None:
                val = default_value
            return val

        if self.with_distributed_adam:
            # Allocate contiguous grad buffer to avoid extra copies
            optim_kwargs['contiguous_grad_buffer'] = get_config_arg('contiguous_grad_buffer', True)
            if self.megatron_amp_O2 and not optim_kwargs['contiguous_grad_buffer']:
                raise ValueError(
                    "Distributed Adam optimizer requires contiguous param buffer for O2. "
                    "Either enable contiguous_grad_buffer or disable megatron_amp_O2."
                )

            # Optimizer dtype
            optim_dtype = str_to_dtype(get_config_arg('dtype', torch.float32))
            optim_kwargs['dtype'] = optim_dtype

            # Make sure embedding grad reductions are in FP32
            if optim_dtype == torch.float32:
                for name, param in self.named_parameters():
                    if 'word_embedding' in name or 'position_embedding' in name or 'output_layer' in name:
                        param._with_fp32_optimizer = True

            # Match param allgather with model dtype
            model_dtype = torch.float32
            if self.megatron_amp_O2 and hasattr(self, 'autocast_dtype'):
                model_dtype = self.autocast_dtype
            optim_kwargs['param_sync_dtype'] = model_dtype

            # Determine whether to store master params in optimizer
            if self.cfg.get('fp8_params', False):
                optim_kwargs['store_params'] = True
            elif optim_dtype == model_dtype:
                optim_kwargs['store_params'] = False
            elif optim_dtype == torch.float32 and model_dtype == torch.bfloat16:
                optim_kwargs['store_params'] = False
                optim_kwargs['store_param_remainders'] = True
            else:
                optim_kwargs['store_params'] = True

        return super().setup_optimization(optim_config=optim_config, optim_kwargs=optim_kwargs)

    def configure_optimizers(self):
        self.setup_optimization()

        # Wrap the baseline optimizer with the optimizer class with master parameters
        if self.megatron_amp_O2 and not self.with_distributed_adam and self._optimizer is not None:
            if self.torch_dtype == torch.bfloat16:
                fp32_grad_accum = True
                contiguous_grad_bucket = True
            elif self.torch_dtype == torch.float16:
                fp32_grad_accum = False
                # TODO: contiguous grad bucket for fp16 is also planned to be supported
                contiguous_grad_bucket = False
                raise ValueError(
                    "fp16 training is not yet supported with O2. Please set megatron_amp_O2 to False in the model config."
                )

            # if using tensor parallel only, we automatically use async grad all-reduce
            # if using pipeline parallel or sequence parallel or gradient accumulation fusion, then we disable it
            if (
                self.cfg.get('pipeline_model_parallel_size', 1) == 1
                and not (
                    self.cfg.get('sequence_parallel', False) or self.cfg.get('gradient_accumulation_fusion', False)
                )
                and self.cfg.get('async_grad_allreduce', True)
            ):
                async_grad_allreduce = True
            else:
                async_grad_allreduce = False

            if async_grad_allreduce:
                # we need this to be configurable until make_nccl_premul_sum is in public PyTorch.
                # currently cannot be imported in PyTorch 1.12.0
                grad_div_ar_fusion = self.cfg.get('grad_div_ar_fusion', False)
            else:
                grad_div_ar_fusion = False

            self._optimizer = MainParamsOptimizerWrapper(
                self._optimizer,
                fp32_grad_accum=fp32_grad_accum,
                contiguous_grad_bucket=contiguous_grad_bucket,
                async_grad_allreduce=async_grad_allreduce,
                grad_div_ar_fusion=grad_div_ar_fusion,
                grad_allreduce_chunk_size_mb=self.cfg.get('grad_allreduce_chunk_size_mb', 125),
            )

            if hasattr(self._cfg.optim, 'sched'):
                sched_config = self._cfg.optim.sched
                self._scheduler = prepare_lr_scheduler(
                    optimizer=self._optimizer, scheduler_config=sched_config, train_dataloader=self._train_dl
                )

        if getattr(self._cfg.optim, 'sched', None) is not None and self._scheduler is None:
            # The error below refers in particular to logs from `prepare_lr_scheduler()` (when it retunrs `None`).
            raise AssertionError(
                "A scheduler config exists but no scheduler was instantiated! Previous logs may help identify the "
                "root cause of this issue."
            )

        # Configure distributed optimizer
        if self.with_distributed_adam:

            # Initialize param buckets if explicitly provided
            if getattr(self, 'distributed_adam_buckets', None):
                for bucket in self.distributed_adam_buckets:
                    self._optimizer.init_params_bucket(bucket)
                self._optimizer.init_params_bucket(self.parameters())
            if hasattr(self, 'distributed_adam_buckets'):
                del self.distributed_adam_buckets

            # Make sure all params are initialized so main grads are
            # available
            # Note: Consolidate grads without overlap
            overlap_params = []
            no_overlap_params = []
            for p in self.parameters():
                if p.requires_grad:
                    if getattr(p, '_disable_overlap_grad_sync', False):
                        no_overlap_params.append(p)
                    else:
                        overlap_params.append(p)
            self._optimizer.init_params(reversed(overlap_params))
            self._optimizer.init_params(reversed(no_overlap_params))

            # Initialize contiguous parameter buffer
            if self._optimizer.contiguous_param_buffer:
                self._optimizer.init_param_buffer()

        if self._scheduler is None:
            return self._optimizer
        else:
            return [self._optimizer], [self._scheduler]

    def compute_consumed_samples(self, steps_since_resume=0):
        app_state = AppState()

        if self.cfg.get('rampup_batch_size', None):
            from apex.transformer.pipeline_parallel.utils import _GLOBAL_NUM_MICROBATCHES_CALCULATOR

            current_global_batch_size = getattr(_GLOBAL_NUM_MICROBATCHES_CALCULATOR, 'current_global_batch_size', 1)
            consumed_samples = self.prev_consumed_samples + self.if_first_step * current_global_batch_size
        else:
            consumed_samples = (
                self.init_consumed_samples
                + steps_since_resume
                * app_state.data_parallel_size
                * self.cfg.micro_batch_size
                * get_num_microbatches()
            )
        return int(consumed_samples)

    def _compute_consumed_samples_after_training_step(self):
        # Add +1 to account for the current batch, which is not counted yet in `trainer.global_step`.
        return self.compute_consumed_samples(self.trainer.global_step + 1 - self.init_global_step)

    def _extract_consumed_samples_from_ckpt(self, ckpt_path):
        try:
            init_consumed_samples = int(float(re.findall(r"consumed_samples\=([0-9]+.[0-9]+)", ckpt_path)[0]))
        except (ValueError, TypeError, IndexError):
            logging.warning("Cannot parse the checkpoint file to get the consumed samples. assume it is zero.")
            init_consumed_samples = 0

        return init_consumed_samples

    def _validate_and_override_config(self):
        """ Certain configurations might be incompatible or discouraged.
            We can check for them here and override if necessary.
        """
        app_state = AppState()

        if self.cfg.get('sequence_parallel', False) and self.cfg.get('tensor_model_parallel_size', 1) == 1:
            logging.info(
                "Sequence parallel should only be used with tensor parallel size > 1. Setting sequence parallel to False"
            )
            with open_dict(self.cfg):
                self.cfg.sequence_parallel = False

        # Gradient accumulation fusion does not work with our baseline implementaiton of
        # async grad allreduce. This should be fixed!
        # For now we must disable it whenever using the baseline implementaion.
        # The distributed adam from apex does work with gradient accumulation fusion.
        distributed_fused_adam = self.cfg.optim.get('name', 'fused_adam') == 'distributed_fused_adam'
        pipeline_model_parallel_size = self.cfg.get('pipeline_model_parallel_size', 1)
        data_parallel_size = app_state.data_parallel_size

        if self.cfg.get('gradient_accumulation_fusion', False):
            if data_parallel_size > 1 and pipeline_model_parallel_size == 1 and not distributed_fused_adam:
                logging.info(
                    "When not using pipeline model parallel, gradient accumulation fusion can only be used with distributed_fused_adam."
                )
                with open_dict(self.cfg):
                    self.cfg.gradient_accumulation_fusion = False
            if self.cfg.get('fsdp', False):
                logging.info("When using FSDP, gradient accumulation cannot be fused to gradient computation.")
                with open_dict(self.cfg):
                    self.cfg.gradient_accumulation_fusion = False
            if not self.cfg.get('megatron_amp_O2', False):
                logging.info("Gradient accumulation fusion can only be used with megatron amp O2 mixed precision.")
                with open_dict(self.cfg):
                    self.cfg.gradient_accumulation_fusion = False

        if self.cfg.get('use_emha', False):
            raise ValueError('use_emha is not yet supported please set to False')

        vp_size = self.cfg.get('virtual_pipeline_model_parallel_size', None)

        if vp_size is not None:
            if vp_size == 1:
                self.cfg['virtual_pipeline_model_parallel_size'] = None
            else:
                assert (
                    self.cfg.num_layers // self.cfg.pipeline_model_parallel_size
                ) % vp_size == 0, 'Make sure the number of model chunks is the same across all pipeline stages.'

        if self.cfg.get('ub_tp_comm_overlap', False):
            if not self.cfg.get('sequence_parallel', False):
                logging.info(
                    "Pipelined tensor-parallel communication overlap is available with sequence-parallelism."
                    "Setting `ub_tp_comm_overlap` to False."
                )
                with open_dict(self.cfg):
                    self.cfg.ub_tp_comm_overlap = False

            if self.cfg.get('fsdp', False):
                logging.info(
                    "Userbuffer tensor-parallel communication overlap is not available with FSDP."
                    "Setting `ub_tp_comm_overlap` to False."
                )
                with open_dict(self.cfg):
                    self.cfg.ub_tp_comm_overlap = False

        if self.cfg.get('fsdp', False) and self.cfg.get('fp8', False):
            raise ValueError('Torch FSDP does not support FP8.')

    def is_data_parallel_rank_zero(self):
        if is_global_rank_zero():
            return True
        else:
            try:
                data_parallel_rank = parallel_state.get_data_parallel_rank()
            except:
                data_parallel_rank = None

            if data_parallel_rank is not None and data_parallel_rank == 0:
                return True
            else:
                return False

    def _get_total_params_across_model_parallel_groups_gpt_bert(self, model):
        """Returns the total number of parameters across all model parallel groups."""
        is_mcore_model = self.__dict__.get('mcore_gpt', False) or self.__dict__.get('mcore_bert', False)
        # log number of parameters
        if isinstance(model, list):
            num_parameters_on_device = sum(
                [sum([p.nelement() for p in model_module.parameters()]) for model_module in model]
            )
            if (
                parallel_state.get_pipeline_model_parallel_world_size() > 1
                and parallel_state.is_pipeline_last_stage(ignore_virtual=True)
                and self.cfg.get('share_embeddings_and_output_weights', True)
            ):
                word_embeddings_weight = (
                    model[-1].module.shared_embedding_or_output_weight()
                    if is_mcore_model
                    else model[-1].word_embeddings_weight()
                )
                # substract the embedding weights on the last virtual stage
                num_word_embedding_parameters = sum([p.nelement() for p in word_embeddings_weight])
                num_parameters_on_device -= num_word_embedding_parameters
        else:
            num_parameters_on_device = sum([p.nelement() for p in model.parameters()])
            if (
                parallel_state.get_pipeline_model_parallel_world_size() > 1
                and parallel_state.is_pipeline_last_stage(ignore_virtual=True)
                and self.cfg.get('share_embeddings_and_output_weights', True)
            ):
                word_embeddings_weight = (
                    model.module.shared_embedding_or_output_weight()
                    if is_mcore_model
                    else model.word_embeddings_weight()
                )
                # substract the embedding weights on the last stage
                num_word_embedding_parameters = sum([p.nelement() for p in word_embeddings_weight])
                num_parameters_on_device -= num_word_embedding_parameters

        # to be summed across data parallel group
        total_num_parameters = torch.tensor(num_parameters_on_device).cuda()

        torch.distributed.all_reduce(total_num_parameters, group=parallel_state.get_model_parallel_group())

        return num_parameters_on_device, total_num_parameters

    def _get_total_params_across_model_parallel_groups_enc_dec(self, model):
        """Returns the total number of parameters across all model parallel groups."""
        # log number of parameters
        # TODO: If/when we add interleaved model parallelism, we will need to add another if/else here.
        num_parameters_on_device = sum([p.nelement() for p in model.parameters()])

        if parallel_state.get_pipeline_model_parallel_world_size() > 1 and (
            parallel_state.get_pipeline_model_parallel_rank() == self.cfg.get('pipeline_model_parallel_split_rank', 0)
            or parallel_state.is_pipeline_last_stage()
        ):
            # If the current rank is the in the decoder first stage (decoder emb) or last rank (output layer), subtract those weights since it is already accounted for in the encoder first stage.
            # TODO: If we support embedding untying with PP > 1, we will need to update this.
            num_word_embedding_parameters = sum([p.nelement() for p in model.word_embeddings_weight()])
            num_parameters_on_device -= num_word_embedding_parameters

            # Subtract decoder position embedding params that are shared with encoder.
            if (
                parallel_state.is_pipeline_stage_at_split()
                and self.cfg.encoder.get("position_embedding_type", "learned_absolute") == "learned_absolute"
            ):
                num_position_embedding_parameters = sum([p.nelement() for p in model.position_embeddings_weight()])
                num_parameters_on_device -= num_position_embedding_parameters

        # Check and remove RPE embeddings from the encoder that are replicated.
        if (
            parallel_state.get_pipeline_model_parallel_world_size() > 1
            and parallel_state.is_pipeline_stage_before_split()
            and not parallel_state.is_pipeline_first_stage()
            and self.cfg.encoder.get("position_embedding_type", "learned_absolute") == "relative"
        ):
            # substract the RPE params on intermediate pipeline stages.
            num_rpe_params = sum([p.nelement() for p in model.encoder_relative_position_embeddings_weight()])
            num_parameters_on_device -= num_rpe_params

        # Check and remove RPE embeddings from the decoder that are replicated.
        if (
            parallel_state.get_pipeline_model_parallel_world_size() > 1
            and parallel_state.is_pipeline_stage_after_split()
            and not parallel_state.is_pipeline_stage_at_split()
            and self.cfg.encoder.get("position_embedding_type", "learned_absolute") == "relative"
        ):
            # substract the RPE params on intermediate pipeline stages.
            num_rpe_params = sum([p.nelement() for p in model.decoder_relative_position_embeddings_weight()])
            num_parameters_on_device -= num_rpe_params

        # to be summed across data parallel group
        total_num_parameters = torch.tensor(num_parameters_on_device).cuda()
        torch.distributed.all_reduce(total_num_parameters, group=parallel_state.get_model_parallel_group())
        return num_parameters_on_device, total_num_parameters

    def build_model_parallel_config(self) -> ModelParallelConfig:
        """ For attributes in the nemo model config that are the same as the
            megatron core ModelParallelConfig we will use the value from the nemo config.
            For attributes in ModelParallelConfig that are not in the nemo model config, we add custom logic.
        """
        cfg = OmegaConf.to_container(self.cfg, resolve=True)

        # map precision related configs
        megatron_amp_O2 = cfg.get('megatron_amp_O2', False)

        # dtype used in p2p communication
        pipeline_dtype = self.torch_dtype

        # maps NeMo model configs to ModelParallelConfig from megatron core
        config_mapping = {
            "perform_initialization": True,  # initailize weights when constructing the module
            "fp16": self.torch_dtype == torch.float16
            and megatron_amp_O2,  # NeMo does not currently support fp16 training with megatron amp O2, eval and inference is supported
            "bf16": self.torch_dtype == torch.bfloat16 and megatron_amp_O2,
            "params_dtype": self.params_dtype,
            "timers": None,  # NeMo does not currently support megatron core timers
            "async_tensor_model_parallel_allreduce": self.cfg.get('tensor_model_parallel_world_size', 1) > 1
            and not self.cfg.get('sequence_parallel', False),
            "pipeline_dtype": pipeline_dtype,
            "grad_scale_func": self.trainer.precision_plugin.scaler.scale
            if self.trainer.precision in ["16", "16-mixed"]
            else None,
            "enable_autocast": not megatron_amp_O2 and self.torch_dtype in [torch.bfloat16, torch.float16],
            "autocast_dtype": self.autocast_dtype,
            "variable_seq_lengths": False,  # set dynamically during training
            "num_microbatches_with_partial_activation_checkpoints": self.cfg.get(
                'num_micro_batches_with_partial_activation_checkpoints', None
            ),
            "batch_p2p_sync": True,  # call torch.cuda.synchronize() after batch isend/rcv
            "use_ring_exchange_p2p": False,  # not supported in NeMo
            "deallocate_pipeline_outputs": False,  # not supported in NeMo
            "no_sync_func": None,  # set dynamically during training
            "grad_sync_func": None,  # set dynamically during training
            "param_sync_func": None,  # set dynamically during training
        }

        # instantitate ModelParallelConfig from this dict
        mp_config_dict = {}

        for field in fields(ModelParallelConfig):
            # model config has priority
            if field.name in cfg:
                mp_config_dict[field.name] = cfg[field.name]
            # then config_mapping
            elif field.name in config_mapping:
                mp_config_dict[field.name] = config_mapping[field.name]
            else:
                logging.warning(
                    f"The model: {self} does not have field.name: {field.name} in its cfg. "
                    f"Add this key to cfg or config_mapping to make to make it configurable."
                )

        model_parallel_config = ModelParallelConfig(**mp_config_dict)

        try:
            # hidden size is needed for pipeline schedules but is not currently in ModelParallelConfig
            setattr(model_parallel_config, 'hidden_size', self.cfg.hidden_size)
        except AttributeError:
            logging.warning(
                f'hidden_size not found in {self.cfg}. Set this in model_parallel_config if using pipeline parallelism.'
            )

        return model_parallel_config

    def _val_iterator_done(self, iterator):
        """
        Check if the iterator is exhausted, if so raise a StopIteration and exit validation_step
        """
        try:
            element = next(iterator)
        except StopIteration:
            return iterator, True
        # reinsert the element back to the iterator
        return itertools.chain([element], iterator), False

    def _get_max_steps(self):
        """
        Compute the maximum number of training steps (-1 if it cannot be computed).
        """
        if getattr(self, "_trainer", None) is None:
            logging.warning("Cannot compute `max_steps` as no trainer is set")
            return -1

        if self._trainer.max_steps >= 0:
            # Note that when `trainer.max_steps` is defined, we ignore `max_epochs` (even if training may end
            # before `max_steps` is reached due to `max_epochs`). This is for backward compatibility with older
            # versions of NeMo.
            if self._trainer.max_epochs is not None and self._trainer.max_epochs >= 0:
                logging.warning(
                    "Ignoring `trainer.max_epochs` when computing `max_steps` because `trainer.max_steps` is already "
                    f"set to {self._trainer.max_steps}."
                )
            return self._trainer.max_steps

        if self._trainer.max_epochs is None or self._trainer.max_epochs < 0:
            logging.warning(
                "Cannot compute `max_steps` if neither `trainer.max_steps` nor `trainer.max_epochs` is set"
            )
            return -1

        if getattr(self, "_train_dl", None) is None:
            logging.warning("Cannot compute `max_steps` from the number of epochs as the train dataloader is not set")
            return -1

        # The number of training step per epoch is typically the number of global batches in the training set...
        num_global_batches = len(self._train_dl)
        steps_per_epoch = num_global_batches

        # ... unless it is constrained by the `limit_train_batches` option.
        limit_batches = self._trainer.limit_train_batches
        if limit_batches is not None:
            if isinstance(limit_batches, float):
                limit_batches = int(limit_batches * num_global_batches)
            steps_per_epoch = min(num_global_batches, limit_batches)

        return steps_per_epoch * self._trainer.max_epochs

    def configure_sharded_model(self):
        if self.use_fsdp:
            """ Top-evel FSDP model sharding """
            # Shard the top-level model hierarchically. We shard the strategy-unwrapped model not
            # to lose the structure of non-FSDP wrapped parameters (e.g, embedding)
            # TODO: Currently the main parameter data type is kept in fp32 (when O2=False). This needs to be
            # extended to support lower precision main parameters.
            self.model = self.trainer.strategy._setup_model(self.model)
            # Move the CPU-initialized model (with `use_cpu_initialization=True`) to GPU, which is to avoid
            # out-of-memory carash before sharding. In case of GPU-initialized model, this is no-op.
            self.model = self.model.cuda(torch.cuda.current_device())<|MERGE_RESOLUTION|>--- conflicted
+++ resolved
@@ -57,13 +57,9 @@
 
 try:
     from megatron.core import ModelParallelConfig, parallel_state
-<<<<<<< HEAD
-    from megatron.core.transformer.transformer_config import TransformerConfig
-=======
     from megatron.core.transformer.module import Float16Module as MCoreFloat16Module
     from megatron.core.transformer.transformer_config import TransformerConfig
     from megatron.core.utils import init_method_normal, scaled_init_method_normal
->>>>>>> 85d8756a
 
     HAVE_MEGATRON_CORE = True
 
