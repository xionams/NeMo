# Copyright (c) 2022, NVIDIA CORPORATION.  All rights reserved.
#
# Licensed under the Apache License, Version 2.0 (the "License");
# you may not use this file except in compliance with the License.
# You may obtain a copy of the License at
#
#     http://www.apache.org/licenses/LICENSE-2.0
#
# Unless required by applicable law or agreed to in writing, software
# distributed under the License is distributed on an "AS IS" BASIS,
# WITHOUT WARRANTIES OR CONDITIONS OF ANY KIND, either express or implied.
# See the License for the specific language governing permissions and
# limitations under the License.
import json
import os
import tempfile
from typing import Dict, List, Optional, Union

import librosa
import soundfile as sf
import torch
from omegaconf import DictConfig
from pytorch_lightning import Trainer
from tqdm import tqdm

from nemo.collections.asr.data import audio_to_audio_dataset
from nemo.collections.asr.data.audio_to_text_dataset import inject_dataloader_value_from_model_config
from nemo.collections.asr.models.audio_to_audio_model import AudioToAudioModel
from nemo.collections.asr.parts.utils.audio_utils import ChannelSelectorType
from nemo.core.classes.common import PretrainedModelInfo, typecheck
from nemo.core.neural_types import AudioSignal, LengthsType, NeuralType
from nemo.utils import logging

__all__ = ['EncMaskDecAudioToAudioModel']


class EncMaskDecAudioToAudioModel(AudioToAudioModel):
    """Class for encoder-mask-decoder audio processing models.

    The model consists of the following blocks:
        - encoder: transforms input multi-channel audio signal into an encoded representation (analysis transform)
        - mask_estimator: estimates a mask used by signal processor
        - mask_processor: mask-based signal processor, combines the encoded input and the estimated mask
        - decoder: transforms processor output into the time domain (synthesis transform)
    """

    def __init__(self, cfg: DictConfig, trainer: Trainer = None):
        # Get global rank and total number of GPU workers for IterableDataset partitioning, if applicable
        # Global_rank and local_rank is set by LightningModule in Lightning 1.2.0
        self.world_size = 1
        if trainer is not None:
            self.world_size = trainer.world_size

        super().__init__(cfg=cfg, trainer=trainer)
        self.sample_rate = self._cfg.sample_rate

        # Setup processing modules
        self.encoder = EncMaskDecAudioToAudioModel.from_config_dict(self._cfg.encoder)
        self.mask_estimator = EncMaskDecAudioToAudioModel.from_config_dict(self._cfg.mask_estimator)
        self.mask_processor = EncMaskDecAudioToAudioModel.from_config_dict(self._cfg.mask_processor)
        self.decoder = EncMaskDecAudioToAudioModel.from_config_dict(self._cfg.decoder)

        if 'mixture_consistency' in self._cfg:
            logging.debug('Using mixture consistency')
            self.mixture_consistency = EncMaskDecAudioToAudioModel.from_config_dict(self._cfg.mixture_consistency)
        else:
            logging.debug('Mixture consistency not used')
            self.mixture_consistency = None

        # Future enhancement:
        # If subclasses need to modify the config before calling super()
        # Check ASRBPE* classes do with their mixin

        # Setup augmentation
        if hasattr(self.cfg, 'channel_augment') and self.cfg.channel_augment is not None:
            logging.debug('Using channel augmentation')
            self.channel_augmentation = EncMaskDecAudioToAudioModel.from_config_dict(self.cfg.channel_augment)
        else:
            logging.debug('Channel augmentation not used')
            self.channel_augmentation = None

        # Setup optional Optimization flags
        self.setup_optimization_flags()

    @torch.no_grad()
    def process(
        self,
        paths2audio_files: List[str],
        output_dir: str,
        batch_size: int = 1,
        num_workers: Optional[int] = None,
        input_channel_selector: Optional[ChannelSelectorType] = None,
    ) -> List[str]:
        """
        Process audio files provided in paths2audio_files.
        Processed signals will be saved in output_dir.

        Args:
            paths2audio_files: (a list) of paths to audio files. \
                Recommended length per file is between 5 and 25 seconds. \
                But it is possible to pass a few hours long file if enough GPU memory is available.
            output_dir: 
            batch_size: (int) batch size to use during inference.
                Bigger will result in better throughput performance but would use more memory.
            num_workers: Number of workers for the dataloader
            input_channel_selector (int | Iterable[int] | str): select a single channel or a subset of channels from multi-channel audio. If set to `'average'`, it performs averaging across channels. Disabled if set to `None`. Defaults to `None`.

        Returns:
        """
        if paths2audio_files is None or len(paths2audio_files) == 0:
            return {}

        if num_workers is None:
            num_workers = min(batch_size, os.cpu_count() - 1)

        # Output
        paths2processed_files = []

        # Model's mode and device
        mode = self.training
        device = next(self.parameters()).device

        try:
            # Switch model to evaluation mode
            self.eval()
            # Freeze weights
            self.freeze()

            logging_level = logging.get_verbosity()
            logging.set_verbosity(logging.WARNING)

            # Processing
            with tempfile.TemporaryDirectory() as tmpdir:
                # Save temporary manifest
                temporary_manifest_filepath = os.path.join(tmpdir, 'manifest.json')
                with open(temporary_manifest_filepath, 'w', encoding='utf-8') as fp:
                    for audio_file in paths2audio_files:
                        entry = {'input_filepath': audio_file, 'duration': librosa.get_duration(path=audio_file)}
                        fp.write(json.dumps(entry) + '\n')

                config = {
                    'manifest_filepath': temporary_manifest_filepath,
                    'input_key': 'input_filepath',
                    'input_channel_selector': input_channel_selector,
                    'batch_size': min(batch_size, len(paths2audio_files)),
                    'num_workers': num_workers,
                }

                # Create output dir if necessary
                if not os.path.isdir(output_dir):
                    os.makedirs(output_dir)

                # DataLoader for the input files
                temporary_dataloader = self._setup_process_dataloader(config)

                # Indexing of the original files, used to form the output file name
                file_idx = 0

                # Process batches
                for test_batch in tqdm(temporary_dataloader, desc="Processing"):
                    input_signal = test_batch[0]
                    input_length = test_batch[1]

                    # Expand channel dimension, if necessary
                    # For consistency, the model uses multi-channel format, even if the channel dimension is 1
                    if input_signal.ndim == 2:
                        input_signal = input_signal.unsqueeze(1)

                    processed_batch, _ = self.forward(
                        input_signal=input_signal.to(device), input_length=input_length.to(device)
                    )

                    for example_idx in range(processed_batch.size(0)):
                        # This assumes the data loader is not shuffling files
                        file_name = os.path.basename(paths2audio_files[file_idx])
                        # Prepare output file
                        output_file = os.path.join(output_dir, f'processed_{file_name}')
                        # Crop the output signal to the actual length
                        output_signal = processed_batch[example_idx, :, : input_length[example_idx]].cpu().numpy()
                        # Write audio
                        sf.write(output_file, output_signal.T, self.sample_rate, 'float')
                        # Update the file counter
                        file_idx += 1
                        # Save processed file
                        paths2processed_files.append(output_file)

                    del test_batch
                    del processed_batch

        finally:
            # set mode back to its original value
            self.train(mode=mode)
            if mode is True:
                self.unfreeze()
            logging.set_verbosity(logging_level)

        return paths2processed_files

    def _setup_dataloader_from_config(self, config: Optional[Dict]):

        is_concat = config.get('is_concat', False)
        if is_concat:
            raise NotImplementedError('Concat not implemented')

        # TODO: Consider moving `inject` from `audio_to_text_dataset` to a utility module?
        # Automatically inject args from model config to dataloader config
        inject_dataloader_value_from_model_config(self.cfg, config, key='sample_rate')

        # Instantiate tarred dataset loader or normal dataset loader
        if config.get('is_tarred', False):
            raise NotImplementedError('Tarred datasets not supported')

        if 'manifest_filepath' in config and config['manifest_filepath'] is None:
            logging.warning(f"Could not load dataset as `manifest_filepath` was None. Provided config : {config}")
            return None

        dataset = audio_to_audio_dataset.get_audio_to_target_dataset(config=config)

        if hasattr(dataset, 'collate_fn'):
            collate_fn = dataset.collate_fn
        elif hasattr(dataset.datasets[0], 'collate_fn'):
            # support datasets that are lists of entries
            collate_fn = dataset.datasets[0].collate_fn
        else:
            # support datasets that are lists of lists
            collate_fn = dataset.datasets[0].datasets[0].collate_fn

        return torch.utils.data.DataLoader(
            dataset=dataset,
            batch_size=config['batch_size'],
            collate_fn=collate_fn,
            drop_last=config.get('drop_last', False),
            shuffle=config['shuffle'],
            num_workers=config.get('num_workers', 0),
            pin_memory=config.get('pin_memory', False),
        )

    def setup_training_data(self, train_data_config: Optional[Union[DictConfig, Dict]]):
        """
        Sets up the training data loader via a Dict-like object.

        Args:
            train_data_config: A config that contains the information regarding construction
                of a training dataset.

        Supported Datasets:
            -   :class:`~nemo.collections.asr.data.audio_to_audio.AudioToTargetDataset`
        """
        if 'shuffle' not in train_data_config:
            train_data_config['shuffle'] = True

        # preserve config
        self._update_dataset_config(dataset_name='train', config=train_data_config)

        self._train_dl = self._setup_dataloader_from_config(config=train_data_config)

        if 'is_tarred' in train_data_config and train_data_config['is_tarred']:
            raise NotImplementedError('Tarred datasets not supported')

    def setup_validation_data(self, val_data_config: Optional[Union[DictConfig, Dict]]):
        """
        Sets up the validation data loader via a Dict-like object.

        Args:
            val_data_config: A config that contains the information regarding construction
                of a validation dataset.

        Supported Datasets:
            -   :class:`~nemo.collections.asr.data.audio_to_audio.AudioToTargetDataset`
        """
        if 'shuffle' not in val_data_config:
            val_data_config['shuffle'] = False

        # preserve config
        self._update_dataset_config(dataset_name='validation', config=val_data_config)

        self._validation_dl = self._setup_dataloader_from_config(config=val_data_config)

    def setup_test_data(self, test_data_config: Optional[Union[DictConfig, Dict]]):
        """
        Sets up the test data loader via a Dict-like object.

        Args:
            test_data_config: A config that contains the information regarding construction
                of a test dataset.

        Supported Datasets:
            -   :class:`~nemo.collections.asr.data.audio_to_audio.AudioToTargetDataset`
        """
        if 'shuffle' not in test_data_config:
            test_data_config['shuffle'] = False

        # preserve config
        self._update_dataset_config(dataset_name='test', config=test_data_config)

        self._test_dl = self._setup_dataloader_from_config(config=test_data_config)

    def _setup_process_dataloader(self, config: Dict) -> 'torch.utils.data.DataLoader':
        """Prepare a dataloader for processing files.

        Args:
            config: A python dictionary which contains the following keys:
                manifest_filepath: path to a manifest file
                input_key: key with audio filepaths in the manifest
                input_channel_selector: Optional, used to select a subset of channels from input audio files
                batch_size: batch size for the dataloader
                num_workers: number of workers for the dataloader

        Returns:
            A pytorch DataLoader for the given manifest filepath.
        """
        dl_config = {
            'manifest_filepath': config['manifest_filepath'],
            'sample_rate': self.sample_rate,
            'input_key': config['input_key'],
            'input_channel_selector': config.get('input_channel_selector', None),
            'target_key': None,
            'target_channel_selector': None,
            'batch_size': config['batch_size'],
            'shuffle': False,
            'num_workers': config.get('num_workers', min(config['batch_size'], os.cpu_count() - 1)),
            'pin_memory': True,
        }

        temporary_dataloader = self._setup_dataloader_from_config(config=DictConfig(dl_config))
        return temporary_dataloader

    @property
    def input_types(self) -> Dict[str, NeuralType]:
        return {
            "input_signal": NeuralType(
                ('B', 'C', 'T'), AudioSignal(freq=self.sample_rate)
            ),  # multi-channel format, channel dimension can be 1 for single-channel audio
            "input_length": NeuralType(tuple('B'), LengthsType(), optional=True),
        }

    @property
    def output_types(self) -> Dict[str, NeuralType]:
        return {
            "output_signal": NeuralType(
                ('B', 'C', 'T'), AudioSignal(freq=self.sample_rate)
            ),  # multi-channel format, channel dimension can be 1 for single-channel audio
            "output_length": NeuralType(tuple('B'), LengthsType(), optional=True),
        }

    def match_batch_length(self, input: torch.Tensor, batch_length: int):
        """Trim or pad the output to match the batch length.

        Args:
            input: tensor with shape (B, C, T)
            batch_length: int

        Returns:
            Tensor with shape (B, C, T), where T matches the
            batch length.
        """
        input_length = input.size(-1)
        pad_length = batch_length - input_length
        pad = (0, pad_length)
        # pad with zeros or crop
        return torch.nn.functional.pad(input, pad, 'constant', 0)

    @typecheck()
    def forward(self, input_signal, input_length=None):
        """
        Forward pass of the model.

        Args:
            input_signal: Tensor that represents a batch of raw audio signals,
                of shape [B, T] or [B, T, C]. T here represents timesteps, with 1 second of audio represented as
                `self.sample_rate` number of floating point values.
            input_signal_length: Vector of length B, that contains the individual lengths of the audio
                sequences.

        Returns:
        """
        batch_length = input_signal.size(-1)

        # Encoder
        encoded, encoded_length = self.encoder(input=input_signal, input_length=input_length)

        # Mask estimator
        mask, _ = self.mask_estimator(input=encoded, input_length=encoded_length)

        # Mask-based processor in the encoded domain
        processed, processed_length = self.mask_processor(input=encoded, input_length=encoded_length, mask=mask)

        # Mixture consistency
        if self.mixture_consistency is not None:
            processed = self.mixture_consistency(mixture=encoded, estimate=processed)

        # Decoder
        processed, processed_length = self.decoder(input=processed, input_length=processed_length)

        # Trim or pad the estimated signal to match input length
        processed = self.match_batch_length(input=processed, batch_length=batch_length)
        return processed, processed_length

    # PTL-specific methods
    def training_step(self, batch, batch_idx):
        input_signal, input_length, target_signal, target_length = batch

        # Expand channel dimension, if necessary
        # For consistency, the model uses multi-channel format, even if the channel dimension is 1
        if input_signal.ndim == 2:
            input_signal = input_signal.unsqueeze(1)
        if target_signal.ndim == 2:
            target_signal = target_signal.unsqueeze(1)

        # Apply channel augmentation
        if self.training and self.channel_augmentation is not None:
            input_signal = self.channel_augmentation(input=input_signal)

        # Process input
        processed_signal, _ = self.forward(input_signal=input_signal, input_length=input_length)

        # Calculate the loss
        loss = self.loss(estimate=processed_signal, target=target_signal, input_length=input_length)

        # Logs
        self.log('train_loss', loss)
        self.log('learning_rate', self._optimizer.param_groups[0]['lr'])
        self.log('global_step', torch.tensor(self.trainer.global_step, dtype=torch.float32))

        # Return loss
        return loss

    def evaluation_step(self, batch, batch_idx, dataloader_idx: int = 0, tag: str = 'val'):
        input_signal, input_length, target_signal, target_length = batch

        # Expand channel dimension, if necessary
        # For consistency, the model uses multi-channel format, even if the channel dimension is 1
        if input_signal.ndim == 2:
            input_signal = input_signal.unsqueeze(1)
        if target_signal.ndim == 2:
            target_signal = target_signal.unsqueeze(1)

        # Process input
        processed_signal, _ = self.forward(input_signal=input_signal, input_length=input_length)

        # Calculate the loss
        loss = self.loss(estimate=processed_signal, target=target_signal, input_length=input_length)

        # Update metrics
        if hasattr(self, 'metrics') and tag in self.metrics:
            # Update metrics for this (tag, dataloader_idx)
            for name, metric in self.metrics[tag][dataloader_idx].items():
                metric.update(preds=processed_signal, target=target_signal, input_length=input_length)

        # Log global step
        self.log('global_step', torch.tensor(self.trainer.global_step, dtype=torch.float32))

<<<<<<< HEAD
        if tag == 'val':
            if isinstance(self.trainer.val_dataloaders, (list, tuple)) and len(self.trainer.val_dataloaders) > 1:
                self.validation_step_outputs[dataloader_idx].append(output_dict)
            else:
                self.validation_step_outputs.append(output_dict)
        else:
            if isinstance(self.trainer.test_dataloaders, (list, tuple)) and len(self.trainer.test_dataloaders) > 1:
                self.test_step_outputs[dataloader_idx].append(output_dict)
            else:
                self.test_step_outputs.append(output_dict)
        return output_dict
=======
        # Return loss
        return {f'{tag}_loss': loss}
>>>>>>> 1fede572

    @classmethod
    def list_available_models(cls) -> Optional[PretrainedModelInfo]:
        """
        This method returns a list of pre-trained model which can be instantiated directly from NVIDIA's NGC cloud.

        Returns:
            List of available pre-trained models.
        """
        results = []

        return results<|MERGE_RESOLUTION|>--- conflicted
+++ resolved
@@ -450,22 +450,8 @@
         # Log global step
         self.log('global_step', torch.tensor(self.trainer.global_step, dtype=torch.float32))
 
-<<<<<<< HEAD
-        if tag == 'val':
-            if isinstance(self.trainer.val_dataloaders, (list, tuple)) and len(self.trainer.val_dataloaders) > 1:
-                self.validation_step_outputs[dataloader_idx].append(output_dict)
-            else:
-                self.validation_step_outputs.append(output_dict)
-        else:
-            if isinstance(self.trainer.test_dataloaders, (list, tuple)) and len(self.trainer.test_dataloaders) > 1:
-                self.test_step_outputs[dataloader_idx].append(output_dict)
-            else:
-                self.test_step_outputs.append(output_dict)
-        return output_dict
-=======
         # Return loss
         return {f'{tag}_loss': loss}
->>>>>>> 1fede572
 
     @classmethod
     def list_available_models(cls) -> Optional[PretrainedModelInfo]:
