--- conflicted
+++ resolved
@@ -284,10 +284,6 @@
             time_indices: tensor of time index for each label
             scores: label scores
         """
-<<<<<<< HEAD
-        #
-=======
->>>>>>> 85e55911
         if active_indices.shape[0] == 0:
             return  # nothing to add
         # if needed - increase storage
@@ -330,8 +326,6 @@
     def add_results_masked_(
         self, active_mask: torch.Tensor, labels: torch.Tensor, time_indices: torch.Tensor, scores: torch.Tensor
     ):
-<<<<<<< HEAD
-=======
         """
         Add results (inplace) from a decoding step to the batched hypotheses.
         We assume that all tensors have the same first dimension, and labels are non-blanks.
@@ -341,7 +335,6 @@
             time_indices: tensor of time index for each label
             scores: label scores
         """
->>>>>>> 85e55911
         if (self.current_lengths + active_mask).max() >= self._max_length:
             self._allocate_more()
         self.add_results_masked_no_checks_(
@@ -363,21 +356,14 @@
             scores: label scores
         """
         # accumulate scores
-<<<<<<< HEAD
-        # self.scores[active_mask] += scores[active_mask]
-=======
         # same as self.scores[active_mask] += scores[active_mask], but non-blocking
->>>>>>> 85e55911
         torch.where(active_mask, self.scores + scores, self.scores, out=self.scores)
 
         # store transcript and timesteps
         self.transcript[self._batch_indices, self.current_lengths] = labels
         self.timesteps[self._batch_indices, self.current_lengths] = time_indices
         # store last observed timestep + number of observation for the current timestep
-<<<<<<< HEAD
-=======
         # if last_timestep == time_indices, increase; else set to 1
->>>>>>> 85e55911
         torch.where(
             torch.logical_and(active_mask, self.last_timestep == time_indices),
             self.last_timestep_lasts + 1,
@@ -390,11 +376,7 @@
             self.last_timestep_lasts,
             out=self.last_timestep_lasts,
         )
-<<<<<<< HEAD
-        # self.last_timestep[active_mask] = time_indices[active_mask]
-=======
         # same as: self.last_timestep[active_mask] = time_indices[active_mask], but non-blocking
->>>>>>> 85e55911
         torch.where(active_mask, time_indices, self.last_timestep, out=self.last_timestep)
         # increase lengths
         self.current_lengths += active_mask
@@ -515,8 +497,6 @@
         labels: Optional[torch.Tensor] = None,
         confidence: Optional[torch.Tensor] = None,
     ):
-<<<<<<< HEAD
-=======
         """
         Add results (inplace) from a decoding step to the batched hypotheses.
         All tensors must use the same fixed batch dimension.
@@ -527,7 +507,6 @@
             labels: tensor with decoded labels (can contain blank)
             confidence: optional tensor with confidence for each item in batch
         """
->>>>>>> 85e55911
         if (self.current_lengths + active_mask).max() >= self._max_length:
             self._allocate_more()
         self.add_results_masked_no_checks_(
@@ -545,16 +524,6 @@
         """
         Add results (inplace) from a decoding step to the batched hypotheses.
         All tensors must use the same fixed batch dimension.
-<<<<<<< HEAD
-        Args:
-            active_mask: tensor with indices of active hypotheses (indices should be within the original batch_size)
-            logits: tensor with raw network outputs
-            labels: tensor with decoded labels (can contain blank)
-            time_indices: tensor of time index for each label
-            confidence: optional tensor with confidence for each item in batch
-        """
-        # we assume that all tensors have the same first dimension = batch_size
-=======
         Useful if all the memory is pre-allocated, especially with cuda graphs
         (otherwise prefer a more safe `add_results_masked_`)
         Args:
@@ -564,7 +533,6 @@
             labels: tensor with decoded labels (can contain blank)
             confidence: optional tensor with confidence for each item in batch
         """
->>>>>>> 85e55911
         # store timesteps - same for alignments / confidence
         self.timesteps[self._batch_indices, self.current_lengths] = time_indices
 
