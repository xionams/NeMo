# Copyright (c) 2023, NVIDIA CORPORATION.  All rights reserved.
#
# Licensed under the Apache License, Version 2.0 (the "License");
# you may not use this file except in compliance with the License.
# You may obtain a copy of the License at
#
#     http://www.apache.org/licenses/LICENSE-2.0
#
# Unless required by applicable law or agreed to in writing, software
# distributed under the License is distributed on an "AS IS" BASIS,
# WITHOUT WARRANTIES OR CONDITIONS OF ANY KIND, either express or implied.
# See the License for the specific language governing permissions and
# limitations under the License.

"""
This script provides a functionality to create confidence-based ensembles
from a collection of pretrained models.

For more details see the paper https://arxiv.org/abs/2306.15824
or tutorial in tutorials/asr/Confidence_Ensembles.ipynb

You would typically use this script by providing a yaml config file or overriding
default options from command line.

Usage examples:

1. Building an ensemble of two monolingual models with default settings (no confidence tuning).

    python build_ensemble.py --config-path=. --config-name=ensemble_config.yaml
        ensemble.0.model=stt_it_conformer_ctc_large
        ensemble.0.training_manifest=<path to the Italian data of 100+ utterances (no transcription required)>
        ensemble.1.model=stt_es_conformer_ctc_large
        ensemble.1.training_manifest=<path to the Spanish data of 100+ utterances (no transcription required)>
        output_path=<path to the desired location of the .nemo checkpoint>

    You can have more than 2 models and can control transcription settings (e.g., batch size)
    with ``transcription.<any argument of examples/asr/transcribe_speech.py>`` parameters.

2. If you want to get improved results, you can enable tuning of the confidence and logistic regression (LR) parameters.
   E.g.

   python build_ensemble.py
        <all arguments like in the previous example>
        ensemble.0.dev_manifest=<path to the dev data that's required for tuning>
        ...
        # IMPORTANT: see the note below if you use > 2 models!
        ensemble.N.dev_manifest=<path to the dev data that's required for tuning>
        tune_confidence=True  # to allow confidence tuning. LR is tuned by default

    As with any tuning, it is recommended to have reasonably large validation set for each model,
    otherwise you might overfit to the validation data.

    Note that if you add additional models (> 2) you will need to modify ensemble_config.yaml
    or create a new one with added models in there. While it's theoretically possible to
    fully override such parameters from commandline, hydra is very unfriendly for such
    use-cases, so it's strongly recommended to be creating new configs.

3. If you want to precisely control tuning grid search, you can do that with

    python build_ensemble.py
        <all arguments as in the previous examples>
        tune_confidence_config.confidence_type='[entropy_renyi_exp,entropy_tsallis_exp]'  # only tune over this set
        tune_confidence_config.alpha='[0.1,0.5,1.0]'  # only tune over this set

You can check the dataclasses in this file for the full list of supported
arguments and their default values.
"""

import atexit

# using default logging to be able to silence unnecessary messages from nemo
import logging
import os
import random
import sys
import tempfile
from copy import deepcopy
from dataclasses import dataclass, field
from pathlib import Path
from typing import Dict, List, Optional, Tuple

import joblib
import numpy as np
import pytorch_lightning as pl
from omegaconf import MISSING, DictConfig, OmegaConf
from sklearn.linear_model import LogisticRegression
from sklearn.metrics import confusion_matrix
from sklearn.pipeline import Pipeline, make_pipeline
from sklearn.preprocessing import StandardScaler
from tqdm import tqdm

from nemo.collections.asr.models.confidence_ensemble import (
    ConfidenceEnsembleModel,
    ConfidenceSpec,
    compute_confidence,
    get_filtered_logprobs,
)
from nemo.collections.asr.parts.utils.asr_confidence_utils import (
    ConfidenceConfig,
    ConfidenceMethodConfig,
    get_confidence_aggregation_bank,
    get_confidence_measure_bank,
)
from nemo.collections.asr.parts.utils.rnnt_utils import Hypothesis
from nemo.core.config import hydra_runner

LOG = logging.getLogger(__file__)

# adding Python path. If not found, asking user to get the file
try:
    sys.path.append(str(Path(__file__).parents[2] / "examples" / "asr"))
    import transcribe_speech
except ImportError:
    # if users run script normally from nemo repo, this shouldn't be triggered as
    # we modify the path above. But if they downloaded the build_ensemble.py as
    # an isolated script, we'd ask them to also download corresponding version
    # of the transcribe_speech.py
    print(
        "Current script depends on 'examples/asr/transcribe_speech.py', but can't find it. "
        "If it's not present, download it from the NeMo github manually and put inside this folder."
    )


@dataclass
class EnsembleConfig:
    # .nemo path or pretrained name
    model: str = MISSING
    # path to the training data manifest (non-tarred)
    training_manifest: str = MISSING
    # specify to limit the number of training samples
    # 100 is most likely enough, but setting higher default just in case
    max_training_samples: int = 1000
    # specify to provide dev data manifest for HP tuning
    dev_manifest: Optional[str] = None


@dataclass
class TuneConfidenceConfig:
    # important parameter, so should always be tuned
    exclude_blank: Tuple[bool] = (True, False)
    # prod is pretty much always worse, so not including by default
    aggregation: Tuple[str] = ("mean", "min", "max")
    # not including max prob, as there is always an entropy-based metric
    # that's better but otherwise including everything
    confidence_type: Tuple[str] = (
        "entropy_renyi_exp",
        "entropy_renyi_lin",
        "entropy_tsallis_exp",
        "entropy_tsallis_lin",
        "entropy_gibbs_lin",
        "entropy_gibbs_exp",
    )

    # TODO: currently it's not possible to efficiently tune temperature, as we always
    #    apply log-softmax in the decoder, so to try different values it will be required
    #    to rerun the decoding, which is very slow. To support this for one-off experiments
    #    it's possible to modify the code of CTC decoder / Transducer joint to
    #    remove log-softmax and then apply it directly in this script with the temperature
    #
    #    Alternatively, one can run this script multiple times with different values of
    #    temperature and pick the best performing ensemble. Note that this will increase
    #    tuning time by the number of temperature values tried. On the other hand,
    #    the above approach is a lot more efficient and will only slightly increase
    #    the total tuning runtime.

    # very important to tune for max prob, but for entropy metrics 1.0 is almost always best
    # temperature: Tuple[float] = (1.0,)

    # not that important, but can sometimes make a small difference
    alpha: Tuple[float] = (0.25, 0.33, 0.5, 1.0)

    def get_grid_size(self) -> int:
        """Returns the total number of points in the search space."""
        if "max_prob" in self.confidence_type:
            return (
                len(self.exclude_blank)
                * len(self.aggregation)
                * ((len(self.confidence_type) - 1) * len(self.alpha) + 1)
            )
        return len(self.exclude_blank) * len(self.aggregation) * len(self.confidence_type) * len(self.alpha)


@dataclass
class TuneLogisticRegressionConfig:
    # will have log-uniform grid over this range with that many points
    # note that a value of 10000.0 (not regularization) is always added
    C_num_points: int = 10
    C_min: float = 0.0001
    C_max: float = 10.0

    # not too important
    multi_class: Tuple[str] = ("ovr", "multinomial")

    # should try to include weights directly if the data is too imbalanced
    class_weight: Tuple = (None, "balanced")

    # increase if getting many warnings that algorithm didn't converge
    max_iter: int = 1000


@dataclass
class BuildEnsembleConfig:
    # where to save the resulting ensemble model
    output_path: str = MISSING

    # each model specification
    ensemble: List[EnsembleConfig] = MISSING

    random_seed: int = 0  # for reproducibility

    # default confidence, can override
    confidence: ConfidenceConfig = field(
        default_factory=lambda: ConfidenceConfig(
            # we keep frame confidences and apply aggregation manually to get full-utterance confidence
            preserve_frame_confidence=True,
            exclude_blank=True,
            aggregation="mean",
<<<<<<< HEAD
            method_cfg=ConfidenceMethodConfig(name="entropy", entropy_type="renyi", alpha=0.25, entropy_norm="lin",),
=======
            measure_cfg=ConfidenceMeasureConfig(name="entropy", entropy_type="renyi", alpha=0.25, entropy_norm="lin",),
>>>>>>> c0022aec
        )
    )
    temperature: float = 1.0

    # this is optional, but can be used to change any aspect of the transcription
    # config, such as batch size or amp usage. Note that model, data and confidence
    # will be overriden by this script
    transcription: transcribe_speech.TranscriptionConfig = field(
        default_factory=lambda: transcribe_speech.TranscriptionConfig()
    )

    # set to True to tune the confidence.
    # requires dev manifests to be specified for each model
    tune_confidence: bool = False
    # used to specify what to tune over. By default runs tuning over some
    # reasonalbe grid, so that it does not take forever.
    # Can be changed as needed
    tune_confidence_config: TuneConfidenceConfig = field(default_factory=lambda: TuneConfidenceConfig())

    # very fast to tune and can be important in case of imbalanced datasets
    # will automatically set to False if dev data is not available
    tune_logistic_regression: bool = True
    tune_logistic_regression_config: TuneLogisticRegressionConfig = field(
        default_factory=lambda: TuneLogisticRegressionConfig()
    )

    def __post_init__(self):
        """Checking that if any dev data is provided, all are provided.

        Will also auto-set tune_logistic_regression to False if no dev data
        is available.

        If tune_confidence is set to True (user choice) and no dev data is
        provided, will raise an error.
        """
        num_dev_data = 0
        for ensemble_cfg in self.ensemble:
            num_dev_data += ensemble_cfg.dev_manifest is not None
        if num_dev_data == 0:
            if self.tune_confidence:
                raise ValueError("tune_confidence is set to True, but no dev data is provided")
            LOG.info("Setting tune_logistic_regression = False since no dev data is provided")
            self.tune_logistic_regression = False
            return

        if num_dev_data < len(self.ensemble):
            raise ValueError(
                "Some ensemble configs specify dev data, but some don't. Either all have to specify it or none!"
            )


def calculate_score(features: np.ndarray, labels: np.ndarray, pipe: Pipeline) -> Tuple[float, np.ndarray]:
    """Score is always calculated as mean of the per-class scores.

    This is done to account for possible class imbalances.

    Args:
        features: numpy array of features of shape [N x D], where N is the
            number of objects (typically a total number of utterances in
            all datasets) and D is the total number of confidence scores
            used to train the model (typically = number of models).
        labels: numpy array of shape [N] contatining ground-truth model indices.
        pipe: classification pipeline (currently, standardization + logistic
            regression).

    Returns:
        tuple: score value in [0, 1] and full classification confusion matrix.
    """
    predictions = pipe.predict(features)
    conf_m = confusion_matrix(labels, predictions)
    score = np.diag(conf_m).sum() / conf_m.sum()
    return score, conf_m


def train_model_selection(
    training_features: np.ndarray,
    training_labels: np.ndarray,
    dev_features: Optional[np.ndarray] = None,
    dev_labels: Optional[np.ndarray] = None,
    tune_lr: bool = False,
    tune_lr_cfg: Optional[TuneLogisticRegressionConfig] = None,
    verbose: bool = False,
) -> Tuple[Pipeline, float]:
    """Trains model selection block with an (optional) tuning of the parameters.

    Returns a pipeline consisting of feature standardization and logistic
    regression. If tune_lr is set to True, dev features/labels will be used
    to tune the hyperparameters of the logistic regression with the grid
    search that's defined via ``tune_lr_cfg``.

    If no tuning is requested, uses the following parameters::

        best_pipe = make_pipeline(
            StandardScaler(),
            LogisticRegression(
                multi_class="multinomial",
                C=10000.0,
                max_iter=1000,
                class_weight="balanced",
            ),
        )

    Args:
        training_features: numpy array of features of shape [N x D], where N is
            the number of objects (typically a total number of utterances in
            all training datasets) and D is the total number of confidence
            scores used to train the model (typically = number of models).
        training_labels: numpy array of shape [N] contatining ground-truth
            model indices.
        dev_features: same as training, but for the validation subset.
        dev_labels: same as training, but for the validation subset.
        tune_lr: controls whether tuning of LR hyperparameters is performed.
            If set to True, it's required to also provide dev features/labels.
        tune_lr_cfg: specifies what values of LR hyperparameters to try.
        verbose: if True, will output final training/dev scores.

    Returns:
        tuple: trained model selection pipeline, best score (or -1 if no tuning
        was done).
    """
    if not tune_lr:
        # default parameters: C=10000.0 disables regularization
        best_pipe = make_pipeline(
            StandardScaler(),
            LogisticRegression(multi_class="multinomial", C=10000.0, max_iter=1000, class_weight="balanced"),
        )
        max_score = -1
    else:
        C_pms = np.append(
            np.exp(np.linspace(np.log(tune_lr_cfg.C_min), np.log(tune_lr_cfg.C_max), tune_lr_cfg.C_num_points)),
            10000.0,
        )
        max_score = 0
        best_pipe = None
        for class_weight in tune_lr_cfg.class_weight:
            for multi_class in tune_lr_cfg.multi_class:
                for C in C_pms:
                    pipe = make_pipeline(
                        StandardScaler(),
                        LogisticRegression(
                            multi_class=multi_class, C=C, max_iter=tune_lr_cfg.max_iter, class_weight=class_weight
                        ),
                    )
                    pipe.fit(training_features, training_labels)
                    score, confusion = calculate_score(dev_features, dev_labels, pipe)
                    if score > max_score:
                        max_score = score
                        best_pipe = pipe

    best_pipe.fit(training_features, training_labels)
    if verbose:
        accuracy, confusion = calculate_score(training_features, training_labels, best_pipe)
        LOG.info("Training fit accuracy: %.4f", accuracy * 100.0)
        LOG.info("Training confusion matrix:\n%s", str(confusion))
    if dev_features is not None and verbose:
        accuracy, confusion = calculate_score(dev_features, dev_labels, best_pipe)
        LOG.info("Dev fit accuracy: %.4f", accuracy * 100.0)
        LOG.info("Dev confusion matrix:\n%s", str(confusion))

    return best_pipe, max_score


def subsample_manifest(manifest_file: str, max_samples: int) -> str:
    """Will save a subsampled version of the manifest to the same folder.

    Have to save to the same folder to support relative paths.

    Args:
        manifest_file: path to the manifest file that needs subsampling.
        max_samples: how many samples to retain. Will randomly select that
            many lines from the manifest.

    Returns:
        str: the path to the subsampled manifest file.
    """
    with open(manifest_file, "rt", encoding="utf-8") as fin:
        lines = fin.readlines()
    if max_samples < len(lines):
        lines = random.sample(lines, max_samples)
    output_file = manifest_file + "-subsampled"
    with open(output_file, "wt", encoding="utf-8") as fout:
        fout.write("".join(lines))
    return output_file


def cleanup_subsampled_manifests(subsampled_manifests: List[str]):
    """Removes all generated subsamples manifests."""
    for manifest in subsampled_manifests:
        os.remove(manifest)


def compute_all_confidences(
    hypothesis: Hypothesis, tune_confidence_cfg: TuneConfidenceConfig
) -> Dict[ConfidenceSpec, float]:
    """Computes a set of confidence scores from a given hypothesis.

    Works with the output of both CTC and Transducer decoding.

    Args:
        hypothesis: generated hypothesis as returned from the transcribe
            method of the ASR model.
        tune_confidence_cfg: config specifying what confidence scores to
            compute.

    Returns:
        dict: dictionary with confidenct spec -> confidence score mapping.
    """
    conf_values = {}

    for exclude_blank in tune_confidence_cfg.exclude_blank:
        filtered_logprobs = get_filtered_logprobs(hypothesis, exclude_blank)
        vocab_size = filtered_logprobs.shape[1]
        for aggregation in tune_confidence_cfg.aggregation:
            aggr_func = get_confidence_aggregation_bank()[aggregation]
            for conf_type in tune_confidence_cfg.confidence_type:
                conf_func = get_confidence_measure_bank()[conf_type]
                if conf_type == "max_prob":  # skipping alpha in this case
                    conf_value = aggr_func(conf_func(filtered_logprobs, v=vocab_size, t=1.0)).cpu().item()
                    conf_values[ConfidenceSpec(exclude_blank, aggregation, conf_type, 1.0)] = conf_value
                else:
                    for alpha in tune_confidence_cfg.alpha:
                        conf_value = aggr_func(conf_func(filtered_logprobs, v=vocab_size, t=alpha)).cpu().item()
                        conf_values[ConfidenceSpec(exclude_blank, aggregation, conf_type, alpha)] = conf_value

    return conf_values


def find_best_confidence(
    train_confidences: List[List[Dict[ConfidenceSpec, float]]],
    train_labels: List[int],
    dev_confidences: List[List[Dict[ConfidenceSpec, float]]],
    dev_labels: List[int],
    tune_lr: bool,
    tune_lr_config: TuneConfidenceConfig,
) -> Tuple[ConfidenceConfig, Pipeline]:
    """Finds the best confidence configuration for model selection.

    Will loop over all values in the confidence dictionary and fit the LR
    model (optionally tuning its HPs). The best performing confidence (on the
    dev set) will be used for the final LR model.

    Args:
        train_confidences: this is an object of type
            ``List[List[Dict[ConfidenceSpec, float]]]``. The shape of this
            object is [M, N, S], where
                M: number of models
                N: number of utterances in all training sets
                S: number of confidence scores to try

            This argument will be used to construct np.array objects for each
            of the confidence scores with the shape [M, N]

        train_labels: ground-truth labels of the correct model for each data
            points. This is a list of size [N]
        dev_confidences: same as training, but for the validation subset.
        dev_labels: same as training, but for the validation subset.
        tune_lr: controls whether tuning of LR hyperparameters is performed.
        tune_lr_cfg: specifies what values of LR hyperparameters to try.

    Returns:
        tuple: best confidence config, best model selection pipeline
    """
    max_score = 0
    best_pipe = None
    best_conf_spec = None
    LOG.info("Evaluation all confidences. Total grid size: %d", len(train_confidences[0][0].keys()))
    for conf_spec in tqdm(train_confidences[0][0].keys()):
        cur_train_confidences = []
        for model_confs in train_confidences:
            cur_train_confidences.append([])
            for model_conf in model_confs:
                cur_train_confidences[-1].append(model_conf[conf_spec])
        cur_dev_confidences = []
        for model_confs in dev_confidences:
            cur_dev_confidences.append([])
            for model_conf in model_confs:
                cur_dev_confidences[-1].append(model_conf[conf_spec])
        # transposing with zip(*list)
        training_features = np.array(list(zip(*cur_train_confidences)))
        training_labels = np.array(train_labels)
        dev_features = np.array(list(zip(*cur_dev_confidences)))
        dev_labels = np.array(dev_labels)
        pipe, score = train_model_selection(
            training_features, training_labels, dev_features, dev_labels, tune_lr, tune_lr_config,
        )
        if max_score < score:
            max_score = score
            best_pipe = pipe
            best_conf_spec = conf_spec
            LOG.info("Found better parameters: %s. New score: %.4f", str(conf_spec), max_score)

    return best_conf_spec.to_confidence_config(), best_pipe


@hydra_runner(config_name="BuildEnsembleConfig", schema=BuildEnsembleConfig)
def main(cfg: BuildEnsembleConfig):
    # silencing all messages from nemo/ptl to avoid dumping tons of configs to the stdout
    logging.getLogger('pytorch_lightning').setLevel(logging.CRITICAL)
    logging.getLogger('nemo_logger').setLevel(logging.CRITICAL)
    LOG.info(f'Build ensemble config:\n{OmegaConf.to_yaml(cfg)}')

    # to ensure post init is called
    cfg = BuildEnsembleConfig(**cfg)

    pl.seed_everything(cfg.random_seed)
    cfg.transcription.random_seed = None  # seed is already applied
    cfg.transcription.return_transcriptions = True
    cfg.transcription.preserve_alignment = True
    cfg.transcription.ctc_decoding.temperature = cfg.temperature
    cfg.transcription.rnnt_decoding.temperature = cfg.temperature
    # this ensures that generated output is after log-softmax for consistency with CTC

    train_confidences = []
    dev_confidences = []
    train_labels = []
    dev_labels = []

    # registering clean-up function that will hold on to this list and
    # should clean up even if there is partial error in some of the transcribe
    # calls
    subsampled_manifests = []
    atexit.register(cleanup_subsampled_manifests, subsampled_manifests)

    # note that we loop over the same config.
    # This is intentional, as we need to run all models on all datasets
    # this loop will do the following things:
    # 1. Goes through each model X each training dataset
    # 2. Computes predictions by directly calling transcribe_speech.main
    # 3. Converts transcription to the confidence score(s) as specified in the config
    # 4. If dev sets are provided, computes the same for them
    # 5. Creates a list of ground-truth model indices by mapping each model
    #    to its own training dataset as specified in the config.
    # 6. After the loop, we either run tuning over all confidence scores or
    #    directly use a single score to fit logistic regression and save the
    #    final ensemble model.
    for model_idx, model_cfg in enumerate(cfg.ensemble):
        train_model_confidences = []
        dev_model_confidences = []
        for data_idx, data_cfg in enumerate(cfg.ensemble):
            if model_idx == 0:  # generating subsampled manifests only one time
                subsampled_manifests.append(
                    subsample_manifest(data_cfg.training_manifest, data_cfg.max_training_samples)
                )
            subsampled_manifest = subsampled_manifests[data_idx]

            if model_cfg.model.endswith(".nemo"):
                cfg.transcription.model_path = model_cfg.model
            else:  # assuming pretrained model
                cfg.transcription.pretrained_name = model_cfg.model

            cfg.transcription.dataset_manifest = subsampled_manifest

            # training
            with tempfile.NamedTemporaryFile() as output_file:
                cfg.transcription.output_filename = output_file.name
                LOG.info("Transcribing training dataset %d with model %d", data_idx, model_idx)
                transcriptions = transcribe_speech.main(deepcopy(cfg.transcription))
                LOG.info("Generating confidence scores")
                # TODO: parallelize this loop?
                for transcription in tqdm(transcriptions):
                    if cfg.tune_confidence:
                        train_model_confidences.append(
                            compute_all_confidences(transcription, cfg.tune_confidence_config)
                        )
                    else:
                        train_model_confidences.append(compute_confidence(transcription, cfg.confidence))
                    if model_idx == 0:  # labels are the same for all models
                        train_labels.append(data_idx)

            # optional dev
            if data_cfg.dev_manifest is not None:
                cfg.transcription.dataset_manifest = data_cfg.dev_manifest
                with tempfile.NamedTemporaryFile() as output_file:
                    cfg.transcription.output_filename = output_file.name
                    LOG.info("Transcribing dev dataset %d with model %d", data_idx, model_idx)
                    transcriptions = transcribe_speech.main(deepcopy(cfg.transcription))
                    LOG.info("Generating confidence scores")
                    for transcription in tqdm(transcriptions):
                        if cfg.tune_confidence:
                            dev_model_confidences.append(
                                compute_all_confidences(transcription, cfg.tune_confidence_config)
                            )
                        else:
                            dev_model_confidences.append(compute_confidence(transcription, cfg.confidence))
                        if model_idx == 0:  # labels are the same for all models
                            dev_labels.append(data_idx)

        train_confidences.append(train_model_confidences)
        if dev_model_confidences:
            dev_confidences.append(dev_model_confidences)

    if cfg.tune_confidence:
        best_confidence, model_selection_block = find_best_confidence(
            train_confidences,
            train_labels,
            dev_confidences,
            dev_labels,
            cfg.tune_logistic_regression,
            cfg.tune_logistic_regression_config,
        )
    else:
        best_confidence = cfg.confidence
        # transposing with zip(*list)
        training_features = np.array(list(zip(*train_confidences)))
        training_labels = np.array(train_labels)
        if dev_confidences:
            dev_features = np.array(list(zip(*dev_confidences)))
            dev_labels = np.array(dev_labels)
        else:
            dev_features = None
            dev_labels = None
        model_selection_block, _ = train_model_selection(
            training_features,
            training_labels,
            dev_features,
            dev_labels,
            cfg.tune_logistic_regression,
            cfg.tune_logistic_regression_config,
            verbose=True,
        )

    with tempfile.TemporaryDirectory() as tmpdir:
        model_selection_block_path = os.path.join(tmpdir, 'model_selection_block.pkl')
        joblib.dump(model_selection_block, model_selection_block_path)

        # creating ensemble checkpoint
        ensemble_model = ConfidenceEnsembleModel(
            cfg=DictConfig(
                {
                    'model_selection_block': model_selection_block_path,
                    'confidence': best_confidence,
                    'temperature': cfg.temperature,
                    'load_models': [model_cfg.model for model_cfg in cfg.ensemble],
                }
            ),
            trainer=None,
        )
        ensemble_model.save_to(cfg.output_path)


if __name__ == '__main__':
    main()<|MERGE_RESOLUTION|>--- conflicted
+++ resolved
@@ -215,11 +215,7 @@
             preserve_frame_confidence=True,
             exclude_blank=True,
             aggregation="mean",
-<<<<<<< HEAD
-            method_cfg=ConfidenceMethodConfig(name="entropy", entropy_type="renyi", alpha=0.25, entropy_norm="lin",),
-=======
-            measure_cfg=ConfidenceMeasureConfig(name="entropy", entropy_type="renyi", alpha=0.25, entropy_norm="lin",),
->>>>>>> c0022aec
+            measure_cfg=ConfidenceMethodConfig(name="entropy", entropy_type="renyi", alpha=0.25, entropy_norm="lin",),
         )
     )
     temperature: float = 1.0
